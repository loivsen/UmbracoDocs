---
versionFrom: 7.0.0
---

<<<<<<< HEAD
 Working with the code

_Guidelines for creating and updating code in the Umbraco core_

## General Guidelines

* All new code goes in either *Umbraco.Core* or *Umbraco.Web*
    * Depending on the type of code you are writing, if it has to do with the web, then it goes in Umbraco.Web. If you could use it in a console app or something like that, then it goes in Umbraco.Core
* *Umbraco.Web.UI* is **only** for rendering files: *JavaScript, CSS, ASPX, ASCX, CSHTML*
    * Any new *ASPX, ASCX* will also put their code behind files here too
    * All old code behind files exists in *Umbraco.Web*, these can be migrated over to *Umbraco.Web.UI* if and when you work on them
* If you are updating existing code, you should consider moving it to the correct project and namespace, refactoring it to have consistent and correct naming conventions and code reviewing the legacy code to bring it up to date (i.e. removing what isn't needed and fixing what you see)
    * However this is not a requirement as in some cases this may take more time than you wish to commit to which is ok. Eventually, this code will be moved and refactored, we don't have to do it all at once
* If you are updating existing code you should still put any new classes that are created for the legacy code into the new projects/namespaces
* All folders no matter what content exists in it should be *Proper* cased **not** lower cased or cAmel cAsed, see [Naming Conventions](Coding-Standards/naming-conventions.md) for full details.
* New code should be written as unit testable code, you should always use constructor dependencies where possible instead of relying on global singletons to access services. Of course, this is not always possible when you don't have control over instantiating objects but when it is you should always use constructor dependencies. This forces you to write clean and unit testable code.
* New and updated code should have unit tests written for them in the Umbraco.Tests project which uses NUnit, by writing unit tests for your code you realize how to improve the APIs you are writing and of course create something that we can test.
* When obsoleting old code be sure to remove references throughout the codebase to this obsolete code and update the codebase to use the new classes and methods
* All new classes should be marked 'internal' until we decide we want to publicly expose the APIs.

## Developing for the v7 AngularJS backoffice

Describes how to work with the code for building the v7 backoffice UI

* [Building v7 AngularJS backoffice project](building-angular-project.md)
* [Test driven development flow](test-driven-flow.md)

## Potential issues

* You may come across some issues when developing new classes in *Umbraco.Core* because you may need objects that exist in other projects
    * This is because *Umbraco.Core* doesn't reference any other projects (except for umbraco.interfaces) and it **never** should
    * To get around these problems you will need to migrate the code you want to reference into the *Umbraco.Core* project and obsolete the old code, sometimes this is very easy to do, other times it could mean a bit of work and in those cases, it will be up to you to decide if you will put the new code where the legacy code is if time does not permit. However, the new code still needs to be marked internal so we can move later on
=======
=======
>>>>>>> db648a97
# Working with the code

_Guidelines for creating and updating code in the Umbraco core_

## General Guidelines

* All new code goes in either *Umbraco.Core* or *Umbraco.Web*
    * Depending on the type of code you are writing, if it has to do with the web, then it goes in Umbraco.Web. If you could use it in a console app or something like that, then it goes in Umbraco.Core
* *Umbraco.Web.UI* is **only** for rendering files: *JavaScript, CSS, ASPX, ASCX, CSHTML*
    * Any new *ASPX, ASCX* will also put their code behind files here too
    * All old code behind files exists in *Umbraco.Web*, these can be migrated over to *Umbraco.Web.UI* if and when you work on them
* If you are updating existing code, you should consider moving it to the correct project and namespace, refactoring it to have consistent and correct naming conventions and code reviewing the legacy code to bring it up to date (i.e. removing what isn't needed and fixing what you see)
    * However this is not a requirement as in some cases this may take more time than you wish to commit to which is ok. Eventually this code will be moved and refactored, we don't have to do it all at once
* If you are updating existing code you should still put any new classes that are created for the legacy code into the new projects/namespaces
* All folders no matter what content exists in it should be *Proper* cased **not** lower cased or cAmel cAsed, see [Naming Conventions](Coding-Standards/naming-conventions.md) for full details.
* New code should be written as unit testable code, you should always use constructor dependencies where possible instead of relying on global singletons to access services. Of course this is not always possible when you don't have control over instantiating objects but when it is you should always use constructor dependencies. This forces you to write clean and unit testable code.
* New and updated code should have unit tests written for them in the Umbraco.Tests project which uses NUnit, by writing unit tests for your code you realize how to improve the APIs you are writing and of course create something that we can test.
* When obsoleting old code be sure to remove references throughout the codebase to this obsolete code and update the codebase to use the new classes and methods
* All new classes should be marked 'internal' until we decide we want to publicly expose the APIs.

## Developing for the v7 AngularJS backoffice

Describes how to work with the code for building the v7 backoffice UI

* [Building v7 AngularJS backoffice project](building-angular-project.md)
* [Test driven development flow](test-driven-flow.md)

## Potential issues

* You may come across some issues when developing new classes in *Umbraco.Core* because you may need objects that exist in other projects
    * This is because *Umbraco.Core* doesn't reference any other projects (except for umbraco.interfaces) and it **never** should
    * To get around these problems you will need to migrate the code you want to reference in to the *Umbraco.Core* project and obsolete the old code. Sometimes this is very easy to do, other times it could mean a bit of work. In that case, it will be up to you to decide whether to put the new code where the legacy code is if time does not permit. However, the new code still needs to be marked internal so we can move it later on<|MERGE_RESOLUTION|>--- conflicted
+++ resolved
@@ -2,42 +2,6 @@
 versionFrom: 7.0.0
 ---
 
-<<<<<<< HEAD
- Working with the code
-
-_Guidelines for creating and updating code in the Umbraco core_
-
-## General Guidelines
-
-* All new code goes in either *Umbraco.Core* or *Umbraco.Web*
-    * Depending on the type of code you are writing, if it has to do with the web, then it goes in Umbraco.Web. If you could use it in a console app or something like that, then it goes in Umbraco.Core
-* *Umbraco.Web.UI* is **only** for rendering files: *JavaScript, CSS, ASPX, ASCX, CSHTML*
-    * Any new *ASPX, ASCX* will also put their code behind files here too
-    * All old code behind files exists in *Umbraco.Web*, these can be migrated over to *Umbraco.Web.UI* if and when you work on them
-* If you are updating existing code, you should consider moving it to the correct project and namespace, refactoring it to have consistent and correct naming conventions and code reviewing the legacy code to bring it up to date (i.e. removing what isn't needed and fixing what you see)
-    * However this is not a requirement as in some cases this may take more time than you wish to commit to which is ok. Eventually, this code will be moved and refactored, we don't have to do it all at once
-* If you are updating existing code you should still put any new classes that are created for the legacy code into the new projects/namespaces
-* All folders no matter what content exists in it should be *Proper* cased **not** lower cased or cAmel cAsed, see [Naming Conventions](Coding-Standards/naming-conventions.md) for full details.
-* New code should be written as unit testable code, you should always use constructor dependencies where possible instead of relying on global singletons to access services. Of course, this is not always possible when you don't have control over instantiating objects but when it is you should always use constructor dependencies. This forces you to write clean and unit testable code.
-* New and updated code should have unit tests written for them in the Umbraco.Tests project which uses NUnit, by writing unit tests for your code you realize how to improve the APIs you are writing and of course create something that we can test.
-* When obsoleting old code be sure to remove references throughout the codebase to this obsolete code and update the codebase to use the new classes and methods
-* All new classes should be marked 'internal' until we decide we want to publicly expose the APIs.
-
-## Developing for the v7 AngularJS backoffice
-
-Describes how to work with the code for building the v7 backoffice UI
-
-* [Building v7 AngularJS backoffice project](building-angular-project.md)
-* [Test driven development flow](test-driven-flow.md)
-
-## Potential issues
-
-* You may come across some issues when developing new classes in *Umbraco.Core* because you may need objects that exist in other projects
-    * This is because *Umbraco.Core* doesn't reference any other projects (except for umbraco.interfaces) and it **never** should
-    * To get around these problems you will need to migrate the code you want to reference into the *Umbraco.Core* project and obsolete the old code, sometimes this is very easy to do, other times it could mean a bit of work and in those cases, it will be up to you to decide if you will put the new code where the legacy code is if time does not permit. However, the new code still needs to be marked internal so we can move later on
-=======
-=======
->>>>>>> db648a97
 # Working with the code
 
 _Guidelines for creating and updating code in the Umbraco core_

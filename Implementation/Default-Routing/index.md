---
versionFrom: 7.0.0
---

# Routing

Get an overview of how the Umbraco pipeline is structured. See what happens from user request to content delivery.

<div class="row implementation">
    <div class="col-sm-12"></div>
</div>

<div class="row">
    <div class="col-xs-3 point"></div>
    <div class="col-xs-3">
        <span class="dot big icon-Download">
            <span class="line v-line"></span>
            <span class="line h-line"></span>
        </span>
    </div>
    <div class="col-xs-9">
        <div class="row explain">
            <div class="col-xs-12">
                <h4 class="text-right">User Request</h4>
                <small>A front-end request is made...</small>
            </div>
        </div>
    </div>
</div>

<div class="row">
    <div class="col-xs-3">
        <span class="dot big icon-Tactics">
            <span class="line v-line top"></span>
            <span class="line v-line"></span>
            <span class="line h-line"></span>
        </span>
        <span class="dot small">
            <span class="line v-line"></span>
            <span class="line h-line"></span>
        </span>
    </div>
    <div class="col-xs-9">
<<<<<<< HEAD
		<div class="row explain">
			<div class="col-xs-12">
				<h4 class="text-right">Request Pipeline</h4>
			</div>
			<div class="col-sm-6">
				<h5><a href="Inbound-Pipeline/">Inbound request pipeline</a></h5>
				<small>Matching a URL to a content item & determining the rendering engine (MVC or Webforms).</small>
			</div>
			<div class="col-sm-6">
				<h5><a href="Controller-Selection/">Controller selection</a></h5>
				<small>Match an MVC Controller and Action to handle the request.</small>
			</div>
		</div>
	</div>
</div>

<div class="row">
	<div class="col-xs-3">
		<span class="dot big icon-Flash">
			<span class="line v-line top"></span>
			<span class="line v-line"></span>
			<span class="line h-line"></span>
		</span>
		<span class="dot small">
			<span class="line v-line"></span>
			<span class="line h-line"></span>
		</span>
		<span class="dot small">
			<span class="line v-line"></span>
			<span class="line h-line"></span>
		</span>
	</div>
	<div class="col-xs-9">
		<div class="row explain">
			<div class="col-xs-12">
				<h4 class="text-right"><a href="Execute-Request/">Execute request</a></h4>
				<small>The MVC Action and View are executed. During this execution you can query for published data to be displayed/rendered.</small>
			</div>
			<div class="col-sm-6">
				<h5><a href="../../Reference/Querying/IPublishedContent/">IPublishedContent</a></h5>
				<small>IPublishedContent is the underlying model used in all Umbraco views.</small>
			</div>
			<div class="col-sm-6">
				<h5><a href="../../Reference/Querying/DynamicPublishedContent/">DynamicPublishedContent</a></h5>
				<small>The dynamic version of IPublishedContent that can be used in all Umbraco views.</small>
			</div>
			<div class="col-sm-6">
				<h5><a href="../../Reference/Querying/UmbracoHelper/">UmbracoHelper</a></h5>
				<small>Use UmbracoHelper to query published media and content.</small>
			</div>
			<div class="col-sm-6">
				<h5><a href="../../Reference/Querying/MembershipHelper/">Members</a></h5>
				<small>This section covers the MembershipHelper.</small>
			</div>
		</div>
	</div>
=======
        <div class="row explain">
            <div class="col-xs-12">
                <h4 class="text-right">Request Pipeline</h4>
            </div>
            <div class="col-sm-6">
                <h5><a href="Inbound-Pipeline/">Inbound request pipeline</a></h5>
                <small>Matching a URL to a content item & determining the rendering engine (MVC or Webforms)</small>
            </div>
            <div class="col-sm-6">
                <h5><a href="Controller-Selection/">Controller selection</a></h5>
                <small>Match an MVC Controller and Action to handle the request</small>
            </div>
        </div>
    </div>
</div>

<div class="row">
    <div class="col-xs-3">
        <span class="dot big icon-Flash">
            <span class="line v-line top"></span>
            <span class="line v-line"></span>
            <span class="line h-line"></span>
        </span>
        <span class="dot small">
            <span class="line v-line"></span>
            <span class="line h-line"></span>
        </span>
        <span class="dot small">
            <span class="line v-line"></span>
            <span class="line h-line"></span>
        </span>
    </div>
    <div class="col-xs-9">
        <div class="row explain">
            <div class="col-xs-12">
                <h4 class="text-right"><a href="Execute-Request/">Execute request</a></h4>
                <small>The MVC Action and View are executed. During this execution you can query for published data to be displayed/rendered.</small>
            </div>
            <div class="col-sm-6">
                <h5><a href="../../Reference/Querying/IPublishedContent/">IPublishedContent</a></h5>
                <small>IPublishedContent is the underlying model used in all Umbraco views</small>
            </div>
            <div class="col-sm-6">
                <h5><a href="../../Reference/Querying/DynamicPublishedContent/">DynamicPublishedContent</a></h5>
                <small>The dynamic version of IPublishedContent that can be used in all Umbraco views</small>
            </div>
            <div class="col-sm-6">
                <h5><a href="../../Reference/Querying/UmbracoHelper/">UmbracoHelper</a></h5>
                <small>Use UmbracoHelper to query published media and content</small>
            </div>
            <div class="col-sm-6">
                <h5><a href="../../Reference/Querying/MembershipHelper/">Members</a></h5>
                <small>This section covers the MembershipHelper</small>
            </div>
        </div>
    </div>
>>>>>>> 4e8affde
</div>

<div class="row">
    <div class="col-xs-3">
        <span class="dot big icon-Article">
            <span class="line v-line top"></span>
            <span class="line h-line"></span>
        </span>
    </div>
    <div class="col-xs-9">
        <div class="row explain">
            <div class="col-xs-12">
                <h4 class="text-right">Content is delivered</h4>
            </div>
        </div>
    </div>
</div><|MERGE_RESOLUTION|>--- conflicted
+++ resolved
@@ -41,7 +41,7 @@
         </span>
     </div>
     <div class="col-xs-9">
-<<<<<<< HEAD
+
 		<div class="row explain">
 			<div class="col-xs-12">
 				<h4 class="text-right">Request Pipeline</h4>
@@ -98,20 +98,20 @@
 			</div>
 		</div>
 	</div>
-=======
-        <div class="row explain">
-            <div class="col-xs-12">
-                <h4 class="text-right">Request Pipeline</h4>
-            </div>
-            <div class="col-sm-6">
-                <h5><a href="Inbound-Pipeline/">Inbound request pipeline</a></h5>
-                <small>Matching a URL to a content item & determining the rendering engine (MVC or Webforms)</small>
-            </div>
-            <div class="col-sm-6">
-                <h5><a href="Controller-Selection/">Controller selection</a></h5>
-                <small>Match an MVC Controller and Action to handle the request</small>
-            </div>
+
+    <div class="row explain">
+        <div class="col-xs-12">
+            <h4 class="text-right">Request Pipeline</h4>
         </div>
+        <div class="col-sm-6">
+            <h5><a href="Inbound-Pipeline/">Inbound request pipeline</a></h5>
+            <small>Matching a URL to a content item & determining the rendering engine (MVC or Webforms)</small>
+        </div>
+        <div class="col-sm-6">
+            <h5><a href="Controller-Selection/">Controller selection</a></h5>
+            <small>Match an MVC Controller and Action to handle the request</small>
+        </div>
+    </div>
     </div>
 </div>
 
@@ -155,7 +155,7 @@
             </div>
         </div>
     </div>
->>>>>>> 4e8affde
+
 </div>
 
 <div class="row">

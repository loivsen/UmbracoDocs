--- conflicted
+++ resolved
@@ -12,11 +12,7 @@
 
 ## Sections
 
-<<<<<<< HEAD
 The backoffice is devided in specefic sections e.g. Content, Media and Settings. This will allow you to do work related to a specific section of your project.
-=======
-The backoffice is devided in specific sections e.g. Content, Media and Settings. This will allow you to do work related to a specific sections of Umbraco.
->>>>>>> 4143d9e2
 
 ![Sections of the backoffice](images/sections.png)
 

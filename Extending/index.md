--- conflicted
+++ resolved
@@ -1,4 +1,4 @@
-<<<<<<< HEAD
+
 ---
 versionFrom: 7.0.0
 meta.Title: "Learn about extending the functionality of Umbraco"
@@ -64,7 +64,7 @@
 
 Details on how to create a custom Embedded Media Provider to enable editors to embed third party media content into Umbraco via the embed button in the Rich Text Area.
 
-=======
+
 ---
 versionFrom: 7.0.0
 meta.Title: "Learn about extending the functionality of Umbraco"
@@ -129,4 +129,3 @@
 ## [Embedded Media Providers](Embedded-Media-Provider/index.md)
 
 Details on how to create a custom Embedded Media Provider to enable editors to embed third party media content into Umbraco via the embed button in the Rich Text Area.
->>>>>>> 4e8affde

--- conflicted
+++ resolved
@@ -90,6 +90,8 @@
 
     protected override ActionResult<TreeNodeCollection> GetTreeNodes(string id, FormCollection queryStrings)
     {
+        var nodes = new TreeNodeCollection();
+        
         // check if we're rendering the root node's children
         if (id == Constants.System.Root.ToInvariantString())
         {
@@ -101,9 +103,6 @@
             favouriteThings.Add(4, "Warm Woolen Mittens");
             favouriteThings.Add(5, "Cream coloured Unicorns");
             favouriteThings.Add(6, "Schnitzel with Noodles");
-
-            // create our node collection
-            var nodes = new TreeNodeCollection();
 
             // loop through our favourite things and create a tree item for each one
             foreach (var thing in favouriteThings)
@@ -118,12 +117,9 @@
                 var node = CreateTreeNode(thing.Key.ToString(), "-1", queryStrings, thing.Value, "icon-presentation", false);
                 nodes.Add(node);
             }
-
-            return nodes;
-        }
-
-        // this tree doesn't support rendering more than 1 level
-        throw new NotSupportedException();
+        }
+
+        return nodes;
     }
 
     protected override ActionResult<MenuItemCollection> GetMenuForNode(string id, FormCollection queryStrings)
@@ -325,13 +321,9 @@
 **Usage:**
 
 ```csharp
-<<<<<<< HEAD
-public class TreeNotificationHandler : INotificationHandler<TreeNodesRenderingNotification>
-=======
 using Umbraco.Cms.Core.Security;
 
 public class TreeNotificationHandler :INotificationHandler<TreeNodesRenderingNotification>
->>>>>>> 76678fca
 {
     private readonly IBackOfficeSecurityAccessor _backOfficeSecurityAccessor;
 

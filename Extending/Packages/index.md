--- conflicted
+++ resolved
@@ -8,12 +8,8 @@
 # Packages
 
 ## What is a Package?
-<<<<<<< HEAD
+
 A package extends Umbraco to provide additional functionality to editors, developers, site visitors, and all other types of users of Umbraco. It can impact one or more of these groups of people depending on the type of package.
-=======
-
-A package extends the functionality of Umbraco to provide additional functionality to editors, developers, site visitors, and all other types of users of Umbraco.
->>>>>>> e8a9e831
 
 An Umbraco Package can be many things, but are generally characterized by:
 
@@ -23,7 +19,6 @@
 - Solving real life problems
 - Inspiring people on what Umbraco can be made capable of
 
-<<<<<<< HEAD
 ### Categories of packages
 
 Packages provide a wide variety of functionality, and can often span multiple categories. In general, though, the functionality they provide fall into these main groups:
@@ -59,8 +54,6 @@
 
 This type of package can be a lot of things, and can include a lot of the other package types in it. They are generally integrating a larger system into Umbraco, a good example could be an ecommerce package such as [UCommerce](https://our.umbraco.com/packages/website-utilities/ucommerce/), that includes an entire webshop module.
 
-=======
->>>>>>> e8a9e831
 ## [Types of Packages](package-types.md)
 
 There are two common types of package for Umbraco; Package zip files and NuGet Packages.

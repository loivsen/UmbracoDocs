---
versionFrom: 8.0.0
<<<<<<< HEAD
meta.Title: "Umbraco Heartcore backoffice"
description: "Documentation for working in the backoffice in Umbraco Heartcore"
=======
meta.Title: Umbraco Heartcore backoffice
meta.Description: Documentation for working in the backoffice in Umbraco Heartcore
>>>>>>> 1ee41da4
---

# Working in the backoffice

On this page, you'll find articles about the backoffice that are specific to Heartcore.

## [Custom Grid Editors](grid-editors.md)

An overview of how to create custom Grid Editors.<|MERGE_RESOLUTION|>--- conflicted
+++ resolved
@@ -1,12 +1,5 @@
 ---
-versionFrom: 8.0.0
-<<<<<<< HEAD
-meta.Title: "Umbraco Heartcore backoffice"
 description: "Documentation for working in the backoffice in Umbraco Heartcore"
-=======
-meta.Title: Umbraco Heartcore backoffice
-meta.Description: Documentation for working in the backoffice in Umbraco Heartcore
->>>>>>> 1ee41da4
 ---
 
 # Working in the backoffice

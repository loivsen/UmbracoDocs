# Themes
As of version 6.0.0 and newer Umbraco Forms supports Themes, allowing forms to be customised in a much simpler manner than found in version 4.x.

## Creating a Theme
To create a theme you simply need to create a folder at `/Views/Partials/Forms/Themes/`. The name of the folder is the name of theme that will be visible in the backoffice when choosing it.


Copy the explicit files you wish to override in your theme, it may be a single file or all files from the default theme folder. Make the necessary changes you desire to CSS class names, markup etc. 
*A side note to consider is that Umbraco Forms conditional JS logic does depend on some CSS classes currently and it is advised that you add any additional classes you require but do not remove those already being set.*

<<<<<<< HEAD
When using your own theme, you need to copy the Script.cshtml file from the default theme folder and amend the js references to reference your own js files. Your js files are probably best located in `/js` or `/scripts` along with your other js files. You can't put these in `/Views` since they won't be served becasue of restrictions on that folder by the web.config file.

We highly recommend you never customise any files found in the `default` theme folder, as any customisations to these files that you do will most likely be lost with any future upgrades you do to Umbraco Forms.
=======
We highly recommend you never customise any files found in the `default` theme folder, as any customisations to these files will most likely be lost with any future upgrades you do to Umbraco Forms.
>>>>>>> 38366514

## Theme Fallbacks
When using a theme, Umbraco Forms will try to use a view from the theme folder, but then fallback to the same view in the default theme folder if it can't be found. This allows you to create a theme by only modifying the files necessary to make your customisations.

Files which can be overridden:

* Render.cshtml (overrides the entire form - usually not needed)
* Form.cshtml (overrides the generation of the fields on the current page)
* Script.cshtml (overrides the way files are included with the form)
* /Fieldtypes/FieldType*.cshtml (overrides a specific view for a field)

## Using a Theme
To use a theme with a Form is simple; Use the "Insert Form" macro where you will be presented with the options of the form you wish to insert along with an option to pick a theme. This displays the list of theme folders found at `Views/Partials/Forms/Themes`. If you do not pick and set a theme, the `default` theme will be used to render the form.

## Helper Methods

### SetFormThemeCssFile
Sets the primary form theme stylesheet path. This overrides an already assigned stylesheet and will be rendered out when inserting the form into the page

`@Html.SetFormThemeCssFile(Model, "~/App_Plugins/UmbracoForms/Assets/Themes/Default/style.css")`

### AddFormThemeScriptFile

Add a JavaScript file path to include on form render

`@Html.AddFormThemeScriptFile(Model, "~/App_Plugins/UmbracoForms/Assets/Themes/Default/umbracoforms-dependencies.js")`

### AddFormThemeScriptCommand
Add a JavaScript command to execute when the form is rendering, used to properly initialize fields on form render

`@Html.AddFormThemeScriptCommand(Model, "alert('hello')")`

### SetFormFieldClass
Adds a class to the form field HTML element of a given type. If no type is given, it will add the class to all fields


    // Applies the CSS class 'form-control' to all fields that GetFormFieldClass uses in FieldType views
    @Html.SetFormFieldClass("form-control")

    // Applies the CSS class 'some-other-class' for the FieldType of the name 'Password'
    @Html.SetFormFieldClass("some-other-class", "Password")


### GetFormFieldClass
Retrieves all classes for a given field type, used when rendering form fieldtype partial views

`class="@Html.GetFormFieldClass(Model.FieldTypeName)"`

### SetFormFieldWrapperClass
Adds a class to the div element wrapping around form fields of a given type. If no type is given, it will add the class to all fields

    // Applies the CSS class 'form-group' around all fields, labels & help texts
    @Html.SetFormFieldWrapperClass("form-group")

    // Applies the CSS class 'some-other-class' for the FieldType of the name 'Password'
    @Html.SetFormFieldWrapperClass("some-other-class", "Password")


### GetFormFieldWrapperClass

Retrieves all wrapper classes for a given field type, used when rendering form fields. This class wraps both label, help-text and the field itself in the default view

`class="@Html.GetFormFieldWrapperClass(f.FieldTypeName)`


## Rendering Script content separately

Sometimes when you insert a form into a page you do not wish the JavaScript includes and CSS references to be rendered directly alongside the form itself and more typically you would like to render these before the closing `</body>` tag.
To do this, when inserting the form using the macro, ensure the checkbox for the property `Exclude Scripts` is checked/enabled and then you can use a snippet like below to render the necessary scripts in your main template before the closing `</body>`:


    @if (TempData["UmbracoForms"] != null)
    {
        foreach (var form in (List<Guid>)TempData["UmbracoForms"])
        {
            Html.RenderAction("RenderFormScripts", "UmbracoForms", new { formid = form, theme = "yourTheme" });
        }
    }<|MERGE_RESOLUTION|>--- conflicted
+++ resolved
@@ -8,13 +8,10 @@
 Copy the explicit files you wish to override in your theme, it may be a single file or all files from the default theme folder. Make the necessary changes you desire to CSS class names, markup etc. 
 *A side note to consider is that Umbraco Forms conditional JS logic does depend on some CSS classes currently and it is advised that you add any additional classes you require but do not remove those already being set.*
 
-<<<<<<< HEAD
 When using your own theme, you need to copy the Script.cshtml file from the default theme folder and amend the js references to reference your own js files. Your js files are probably best located in `/js` or `/scripts` along with your other js files. You can't put these in `/Views` since they won't be served becasue of restrictions on that folder by the web.config file.
 
-We highly recommend you never customise any files found in the `default` theme folder, as any customisations to these files that you do will most likely be lost with any future upgrades you do to Umbraco Forms.
-=======
 We highly recommend you never customise any files found in the `default` theme folder, as any customisations to these files will most likely be lost with any future upgrades you do to Umbraco Forms.
->>>>>>> 38366514
+
 
 ## Theme Fallbacks
 When using a theme, Umbraco Forms will try to use a view from the theme folder, but then fallback to the same view in the default theme folder if it can't be found. This allows you to create a theme by only modifying the files necessary to make your customisations.

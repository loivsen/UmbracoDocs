--- conflicted
+++ resolved
@@ -1,13 +1,5 @@
 ---
-<<<<<<< HEAD
-meta.Title: "Deploying changes from a local machine with Umbraco Deploy"
 description: "How to Deploy changes between a local machine and an environment in Umbraco Deploy using either a Git Gui or without"
-=======
-meta.Title: Deploying changes from a local machine with Umbraco Deploy
-meta.Description: >-
-  How to Deploy changes between a local machine and an environment in Umbraco
-  Deploy using either a Git Gui or without
->>>>>>> 1ee41da4
 ---
 
 # Deploying Changes

--- conflicted
+++ resolved
@@ -1,11 +1,6 @@
 ---
-<<<<<<< HEAD
 meta.Title: "Installing Umbraco Deploy on an existing Umbraco website"
 description: "Steps to how Umbraco Deploy can be set up on an existing Umbraco website"
-=======
-meta.Title: Installing Umbraco Deploy on an existing Umbraco website
-meta.Description: Steps to how Umbraco Deploy can be set up on an existing Umbraco website
->>>>>>> 1ee41da4
 ---
 
 # Existing project

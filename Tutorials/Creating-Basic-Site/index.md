--- conflicted
+++ resolved
@@ -1,12 +1,7 @@
 # Creating a Basic Website using Umbraco
 
 ## Introduction 
-<<<<<<< HEAD
 This tutorial will take you step by step through an Umbraco website build. It will allow you to take any website "template" (e.g. flat HTML, CSS and JavaScript) and install it into a fresh Umbraco and wire up the sections that need content managing in Umbraco.  Umbraco is a seriously powerful CMS but many find the learning curve of installing a website from scratch a little too much – this tutorial aims to explain the mysteries!
-=======
-This tutorial will take you step-by-step through an Umbraco website build. It will allow you to take any website "template" (e.g. flat HTML, CSS, and JS) and install it into a fresh Umbraco and wire up the sections that need content managing in Umbraco.  Umbraco is a seriously powerful CMS but many find the learning curve of installing a website from scratch a little too much – this tutorial aims to explain the mysteries!
->>>>>>> d744420c
-
 
 We avoid using one of the starter kits as when it comes to building your own site as, though these are extremely useful, they won’t provide you with an understanding of the basics of Umbraco features like Document Types and Templates and how these work together to build pages. 
 

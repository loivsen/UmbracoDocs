--- conflicted
+++ resolved
@@ -1,12 +1,5 @@
 ---
-versionFrom: 9.0.0
-product: "CMS"
-meta.Title: "Adding a signlR hub"
 description: "Umbraco ships with signalR installed, find out how to add your own hub(s) to the existing setup"
-<<<<<<< HEAD
-
-=======
->>>>>>> 1ee41da4
 ---
 
 # Adding a hub with SignalR and Umbraco

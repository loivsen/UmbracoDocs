--- conflicted
+++ resolved
@@ -1,12 +1,7 @@
-<<<<<<< HEAD
 ---
-versionFrom: 7.7.0
-meta.Title: "Creating a new user with the UserService"
 description: "This will show you how to create a new user using the UserService in Umbraco."
-needsV8Update: "true"
 ---
-=======
->>>>>>> 311bc4ea
+
 # Creating a user
 
 If you want to create a new user, you'd use ASP.NET identity APIs like it is used in core.

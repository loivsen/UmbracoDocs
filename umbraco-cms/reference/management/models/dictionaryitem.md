<<<<<<< HEAD
---
versionFrom: 9.0.0
meta.Title: "DictionaryItem Model"
description: "Represents a Dictionary Item. A Dictionary Item is what you see in the Translation / Dictionary tree."
---

=======
>>>>>>> 311bc4ea
# DictionaryItem

Represents a Dictionary Item. A Dictionary Item is what you see in the Translation / Dictionary tree.

* **Namespace:** `Umbraco.Cms.Core.Models`
* **Assembly:** `Umbraco.Core.dll`

All samples in this document will require references to the following dll:

* Umbraco.Core.dll

All samples in this document will require the following using statement:

```csharp
using Umbraco.Cms.Core.Models;
```

## Constructors

### new DictionaryItem(string itemKey)

Constructor for creating a new `DictionaryItem` object where the necessary parameter is the key of the `DictionaryItem` as a `string`.

### new DictionaryItem(Guid? parentId, string itemKey)

Constructor for creating a new `DictionaryItem` object where the necessary parameters are the parentKey as `Guid` and the key of the `DictionaryItem` as a `string`. Use this one if you want to create a `DictionaryItem` underneath another one.

## Properties

### .ItemKey

Gets or sets the Key for the Dictionary Item.

```csharp
// Create a DictionaryItem and return the key
var dictionaryItem = new DictionaryItem("your_key");
return dictionaryItem.ItemKey;
```

### .ParentId

Gets or Sets a `Guid?` of the Dictionary Item ParentId.

```csharp
// Create a DictionaryItem and return the parentId
DictionaryItem dictionaryItem = new DictionaryItem("your_key");
Guid? parentId = dictionaryItem.ParentId;
return parentId;
```

### .Translations

Gets or sets a `IEnumerable<IDictionaryTranslation>` of translations for the Dictionary Item.

```csharp
// Create a DictionaryItem and return the translations
var dictionaryItem = new DictionaryItem("your_key");
return dictionaryItem.Translations;
```<|MERGE_RESOLUTION|>--- conflicted
+++ resolved
@@ -1,12 +1,7 @@
-<<<<<<< HEAD
 ---
-versionFrom: 9.0.0
-meta.Title: "DictionaryItem Model"
 description: "Represents a Dictionary Item. A Dictionary Item is what you see in the Translation / Dictionary tree."
 ---
 
-=======
->>>>>>> 311bc4ea
 # DictionaryItem
 
 Represents a Dictionary Item. A Dictionary Item is what you see in the Translation / Dictionary tree.

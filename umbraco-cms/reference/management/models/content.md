<<<<<<< HEAD
---
versionFrom: 9.0.0
meta.Title: "Content Model"
description: "The Content class represents a single item in the content tree, its values are fetched directly from the database, not from the cache." 
---

=======
>>>>>>> 311bc4ea
# Content

The `Content` class represents a single item in the content tree, its values are fetched directly from the database, not from the cache. **Notice** the Content class should strictly be used for CRUD operations, not complex queries, as it is not flexible nor fast enough for this.

All content is versioned, so on each individual change, a new version is stored. Past versions can only be retrieved from the `Content` api, not from the cache.

* **Namespace:** `Umbraco.Cms.Core.Models`
* **Assembly:** `Umbraco.Core.dll`

All samples in this document will require references to the following dll:

* Umbraco.Core.dll

All samples in this document will require the following using statements:

```csharp
using Umbraco.Cms.Core.Models;
using Umbraco.Cms.Core.Services;
```

## Constructors

### new Content(string name, IContent parent, IContentType contentType, string culture = null)

Constructor for creating a new Content object where the necessary parameters are the name of the Content, the parent of the Content as an `IContent` object and the ContentType as an `IContentType` object for the Content being created. In addition, there is an optional parameter for the culture.

### new Content(string name, IContent parent, IContentType contentType, int userId, string culture = null)

Constructor for creating a new Content object where the necessary parameters are the name of the Content, the parent of the Content as an `IContent` object, the ContentType as an `IContentType` object for the Content being created and the id of the user as a `int`. In addition, there is an optional parameter for the culture.

### new Content(string name, IContent parent, IContentType contentType, PropertyCollection properties, string culture = null)

Constructor for creating a new Content object where the necessary parameters are the name of the Content, the parent of the Content as an `IContent` object, the ContentType as an `IContentType` object and a `PropertyCollection` for the Content being created. In addition, there is an optional parameter for the culture.

### new Content(string name, int parentId, IContentType contentType, string culture = null)

Constructor for creating a new Content object where the necessary parameters are the name of the Content, the id of the parent as `int` and the ContentType as an `IContentType` object for the Content being created. In addition, there is an optional parameter for the culture.

### new Content(string name, int parentId, IContentType contentType, int userId, string culture = null)

Constructor for creating a new Content object where the necessary parameters are the name of the Content, the parent id of the Content as an `int` object, the ContentType as an `IContentType` object for the Content being created and the id of the user as a `int`. In addition, there is an optional parameter for the culture.

### new Content(string name, int parentId, IContentType contentType, PropertyCollection properties, string culture = null)

Constructor for creating a new Content object where the necessary parameters are the name of the Content, the id of the parent as `int`, the ContentType as an `IContentType` object and a `PropertyCollection` for the Content being created.In addition, there is an optional parameter for the culture.

## Properties

### .CreateDate

Gets or Sets a `DateTime` object, indicating then the given Content was created.

```csharp
// Given a `ContentService` object get Content by its Id and return CreateDate
var content = contentService.GetById(1234);
return content.CreateDate;
```

### .CreatorId

Gets or Sets the Id of the `User` who created the Content.

```csharp
// Given a `ContentService` object get Content by its Id and return the Id of the Creator
var content = contentService.GetById(1234);
return content.CreatorId;
```

### .ContentType

Returns a `ISimpleContentType` object representing the DocumentType used by the given `Content`.

```csharp
// Given a `ContentService` object get Content by its Id and return ContentType
var content = contentService.GetById(1234);
return content.ContentType;
```

### .ContentTypeId

Returns the id as an `int` of the `ContentType` object representing the DocumentType used by the given `Content`.

```csharp
// Given a `ContentService` object get Content by its Id and return the Id of the ContentType
var content = contentService.GetById(1234);
return content.ContentTypeId;
```

### .ContentSchedule

Returns the `ContentScheduleCollection`.

```csharp
// Given a `ContentService` object get Content by its Id and return the content schedule
var content = contentService.GetById(1234);
return content.ContentSchedule;
```

### .Id

Returns the unique `Content` Id as a `Int`, this ID is based on a Database identity field, and is therefore not safe to reference in code which are moved between different instances, use Key instead.

### .Key

Returns the `Guid` assigned to the Content during creation. This value is unique, and should never change, even if the content is moved between instances.

```csharp
// Given a `ContentService` object get Content by its Id and return the Key
var content = contentService.GetById(1234);
return content.Key;
```

### .PublishedCultures

Gets Languages of the Content as a `IEnumerable<string>`.

### .Level

Gets or Sets the given `Content` level in the site hierarchy as an `Int`. Content placed at the root of the site, will return 1, content right underneath will return 2, and so on.

```csharp
// Given a `ContentService` object get Content by its Id and return the Level
var content = contentService.GetById(1234);
return content.Level;
```

### .Name

Gets or Sets the name of the content as a `String`.

```csharp
// Given a `ContentService` object get Content by its Id and return its Name
var content = contentService.GetById(1234);
return content.Name;
```

### .ParentId

Gets or Sets the parent `Content` Id as an `Int`.

```csharp
// Given a `ContentService` object get Content by its Id and return the Id of the Parent Content
var content = contentService.GetById(1234);
return content.ParentId;
```

### .Path

Gets or Sets the path of the content as a `String`. This string contains a comma separated list of the ancestor Ids including the current contents own id at the end of the string.

```csharp
// Given a `ContentService` object get Content by its Id and return the Path
var content = contentService.GetById(1234);
return content.Path;
```

### .Properties

Gets or Sets the `IPropertyCollection` object, which is a collection of `IProperty` objects. Each property corresponds to a `PropertyType`, which is defined on the `ContentType`.

```csharp
// Given a `ContentService` object get Content by its Id and loop through all Properties
var content = contentService.GetById(1234);
foreach (var property in content.Properties)
{
    string alias = property.Alias;
    object value = property.GetValue();

}
```

### .Published

Returns a `Bool` indicating whether the given `Content` is published and available on the website or not. **Notice:** the published flag does not check the current in-memory cache, so this flag is not a guarantee that the Content is/is not available in the cache and the frontend of the website.

```csharp
// Given a `ContentService` object get Content by its Id and return Published
var content = contentService.GetById(1234);
return content.Published;
```

### .PublishDate

If set, returns `DateTime?` indicating when the `Content` should be published and made available on the website and cache.

```csharp
// Given a `ContentService` object get Content by its Id and set the release date to 4 days from now
var content = contentService.GetById(1234);
return content.PublishDate
```

### .SortOrder

Returns the given `Content` index, compared to sibling content.

```csharp
// Given a `ContentService` object get Content by its Id and return its SortOrder
var content = contentService.GetById(1234);
return content.SortOrder;
```

### .PublishedState

Returns a `IPublishedState` enum with the status of the Content being either Unpublished, Published, Publishing, Unpublishing.

```csharp
// Given a `ContentService` object get Content by its Id and return its Status
var content = contentService.GetById(1234);
return content.PublishedState;
```

### .TemplateId

Gets or sets the template id used to render the content.

```csharp
// Given a `ContentService` object get Content by its Id and return its Template
var content = contentService.GetById(1234);
return content.TemplateId;
```

### .Trashed

Returns a `Bool` indicating whether the given `Content` is currently in the recycle bin.

```csharp
// Given a `ContentService` object get Content by its Id and return Trashed
var content = contentService.GetById(1234);
return content.Trashed;
```

### .UpdateDate

Gets or Sets a `DateTime` object, indicating when the given Content was last updated.

```csharp
// Given a `ContentService` object get Content by its Id and return UpdateDate
var content = contentService.GetById(1234);
return content.UpdateDate;
```

### .VersionId

Returns the current Version Id as a `int`, for each change made to a content item, its values are stored under a new Version. This version is identified by a `int`.

```csharp
// Given a `ContentService` object get Content by its Id and return its Version
var content = contentService.GetById(1234);
return content.VersionId;
```

### .WriterId

Gets or Sets the Id of the `User` who made the latest edit on the Content.

```csharp
// Given a `ContentService` object get Content by its Id and return the Id of the Writer
var content = contentService.GetById(1234);
return content.WriterId;
```

## Methods

### .GetCreatorProfile(IUserService userService)

Gets the `IProfile` object for the Creator of this Content, which contains the Id and Name of the User who created this Content item.

```csharp
// Given a `ContentService` object get Content by its Id and get the `IProfile` of the Creator
var content = contentService.GetById(1234);
var profile = content.GetCreatorProfile(userService);
var id = profile.Id;
string name = profile.Name;
```

### .GetValue(string propertyTypeAlias)

Gets the value of a Property as an `Object`.

```csharp
// Given a `ContentService` object get Content by its Id and get a value by alias
var content = contentService.GetById(1234);
object value = content.GetValue("bodyText");
string text = value as string;
```

### .GetValue< TPassType >(string propertyTypeAlias)

Gets the value of a Property as the defined type 'TPassType'.

```csharp
// Given a `ContentService` object get Content by its Id and get a value by alias while specifying the return type
var content = contentService.GetById(1234);
string value = content.GetValue<string>("bodyText");
```

### .GetWriterProfile(IUserService userService)

Gets the `IProfile` object for the Writer of this Content, which contains the Id and Name of the User who last updated this Content item.

```csharp
// Given a `ContentService` object get Content by its Id and get the `IProfile` of the Writer
var content = contentService.GetById(1234);
var profile = content.GetWriterProfile(userService);
var id = profile.Id;
string name = profile.Name;
```

### .HasProperty(string propertyTypeAlias)

Returns a `Bool` indicating whether the Content object has a property with the supplied alias.

```csharp
// Given a `ContentService` object get Content by its Id and check if certain properties exist
var content = contentService.GetById(1234);
bool tagsExists = content.HasProperty("myTagProperty");
bool bodyTextExists = content.HasProperty("bodyText");
```

### .SetValue(string propertyTypeAlias, object value)

Sets the value of a property by its alias.

```csharp
// Given a `ContentService` object get Content by its Id, set a few values
// and saves the Content through the `ContentService`
var content = contentService.GetById(1234);
content.SetValue("bodyText", "This text will be added to by RTE field");
content.SetValue("date", DateTime.Now);
contentService.Save(content);
```

### .ToXml(IEntityXmlSerializer serializer)

Returns an `XElement` containing the Content data, based off the latest changes. Is used when the published content is sent to the in-memory xml cache.

```csharp
// Given a `ContentService` object get Content by its Id and returns the xml
var content = contentService.GetById(1234);
XElement xml = content.ToXml(serializer);
return xml;
```<|MERGE_RESOLUTION|>--- conflicted
+++ resolved
@@ -1,12 +1,7 @@
-<<<<<<< HEAD
 ---
-versionFrom: 9.0.0
-meta.Title: "Content Model"
-description: "The Content class represents a single item in the content tree, its values are fetched directly from the database, not from the cache." 
+description: "The Content class represents a single item in the content tree, its values are fetched directly from the database, not from the cache."
 ---
 
-=======
->>>>>>> 311bc4ea
 # Content
 
 The `Content` class represents a single item in the content tree, its values are fetched directly from the database, not from the cache. **Notice** the Content class should strictly be used for CRUD operations, not complex queries, as it is not flexible nor fast enough for this.

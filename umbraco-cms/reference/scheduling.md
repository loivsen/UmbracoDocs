--- conflicted
+++ resolved
@@ -1,12 +1,5 @@
 ---
-<<<<<<< HEAD
-versionFrom: 9.0.0
-versionTo: 10.0.0
-meta.title: Scheduling with hosted services in Umbraco
-description: Use hosted services to run a background task
-=======
 description: "Use hosted services (RecurringHostedServiceBase) to run a background task in Umbraco CMS."
->>>>>>> 1ee41da4
 ---
 
 # Scheduling

--- conflicted
+++ resolved
@@ -1,13 +1,6 @@
 ---
-versionFrom: 9.0.0
-versionTo: 10.0.0
-<<<<<<< HEAD
-meta.Title: "Outbound request pipeline"
-description: "How the Umbraco outbound request pipeline works"
-=======
 meta.Title: Outbound request pipeline
 description: How the Umbraco outbound request pipeline works
->>>>>>> 1ee41da4
 ---
 
 # Outbound request pipeline

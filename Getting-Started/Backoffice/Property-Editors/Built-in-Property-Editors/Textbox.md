---
keywords: textbox property editors v7.6 version7.6
versionFrom: 7.6.0
---

# Textbox

`Alias: Umbraco.Textbox`

`Returns: String`

Textbox is a simple HTML input control for text. It can be configured to have a fixed character limit. The default maximum amount of characters is 500 unless it's specifically changed to a lower amount.

## Data Type Definition Example

### Without a character limit

![Textbox Data Type Definition](images/textbox/7_6/textbox-setup.png)

### With a character limit

![Textbox Data Type Definition With a Character Limit](images/textbox/7_6/textbox-setup-limit.png)

## Settings

## Content Example:

### Without a character limit

![Textbox Content Example](images/textbox/7_6/textbox-content.png)

### With a character limit

![Textbox Content Example Without a Character Limit](images/textbox/7_6/textbox-content-limit.png)

## MVC View Example:

	@{
	   if (Model.Content.HasValue("pageTitle")){
	       <p>@(Model.Content.GetPropertyValue<string>("pageTitle"))</p>
	   }
	}


### Dynamic (Obsolete):

<<<<<<< HEAD
See [Common pitfalls](https://our.umbraco.org/documentation/reference/Common-Pitfalls/#dynamics) for more information about why the dynamic approach is obsolete.

	@{
	   if (CurrentPage.HasValue("pageTitle")){
	       <p>@CurrentPage.pageTitle</p>
	   }
=======
See [Common pitfalls](https://our.umbraco.com/documentation/reference/Common-Pitfalls/#dynamics) for more information about why the dynamic approach is obsolete.
	
	@{       	
	   if (CurrentPage.HasValue("pageTitle")){	
	       <p>@CurrentPage.pageTitle</p>	
	   } 	       	
>>>>>>> dfffcd89
	}<|MERGE_RESOLUTION|>--- conflicted
+++ resolved
@@ -44,19 +44,10 @@
 
 ### Dynamic (Obsolete):
 
-<<<<<<< HEAD
-See [Common pitfalls](https://our.umbraco.org/documentation/reference/Common-Pitfalls/#dynamics) for more information about why the dynamic approach is obsolete.
-
-	@{
-	   if (CurrentPage.HasValue("pageTitle")){
-	       <p>@CurrentPage.pageTitle</p>
-	   }
-=======
 See [Common pitfalls](https://our.umbraco.com/documentation/reference/Common-Pitfalls/#dynamics) for more information about why the dynamic approach is obsolete.
 	
 	@{       	
 	   if (CurrentPage.HasValue("pageTitle")){	
 	       <p>@CurrentPage.pageTitle</p>	
 	   } 	       	
->>>>>>> dfffcd89
 	}
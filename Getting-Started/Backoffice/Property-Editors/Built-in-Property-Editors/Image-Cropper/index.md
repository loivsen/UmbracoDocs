--- conflicted
+++ resolved
@@ -128,16 +128,8 @@
 @using Umbraco.Core.PropertyEditors.ValueConverters
 @using Newtonsoft.Json
 @{
-<<<<<<< HEAD
-	// Get access to ContentService
-	var contentService = Services.ContentService;
-
-	// Create a variable for the GUID of the page you want to update
-	var guid = Guid.Parse("32e60db4-1283-4caa-9645-f2153f9888ef");
-=======
     // Get access to ContentService
     var contentService = Services.ContentService;
->>>>>>> f3228b01
 
     // Create a variable for the GUID of the page you want to update
     var guid = Guid.Parse("32e60db4-1283-4caa-9645-f2153f9888ef");
@@ -147,20 +139,12 @@
 
     // Create a variable for the GUID of the media item you want to use
     var mediaKey = Guid.Parse("8835014f-5f21-47b7-9f1a-31613fef447c");
-
-<<<<<<< HEAD
-	// Create a variable for the image cropper and set the source
-	var cropper = new ImageCropperValue {Src = media.Url()};
-
-	// Serialize the image cropper value
-	var cropperValue = JsonConvert.SerializeObject(cropper);
-=======
+    
     // Get the desired media file
     var media = Umbraco.Media(mediaKey);
 
     // Create a variable for the image cropper and set the source 
     var cropper = new ImageCropperValue {Src = media.Url()};
->>>>>>> f3228b01
 
     // Serialize the image cropper value 
     var cropperValue = JsonConvert.SerializeObject(cropper);

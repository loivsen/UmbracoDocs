--- conflicted
+++ resolved
@@ -28,12 +28,11 @@
 ## [Frequently Asked Questions](Frequently-Asked-Questions/)
 Anything else not covered above.
 
-<<<<<<< HEAD
-=======
 ## [Security](Security/)
 Everything you need to know about the security on Umbraco Cloud.
 
->>>>>>> 9c37757b
+---
+
 ## [Cloud API](Cloud-API/)
 Learn how to use the Umbraco Cloud REST API to automate project creation and team management.
 
